--- conflicted
+++ resolved
@@ -253,7 +253,59 @@
 
                     print(f"Converted and replaced: {blob.name} with {new_blob_name}")
 
-<<<<<<< HEAD
+    def generate_signed_url(self, bucket_name: str, blob_name: str, expiration_hours: int = 1) -> str:
+        """
+        Generate a signed URL for accessing a file in Google Cloud Storage.
+
+        Args:
+            bucket_name (str): Name of the GCS bucket
+            blob_name (str): Name of the blob/file in the bucket
+            expiration_hours (int): How many hours the signed URL should be valid (default: 1)
+
+        Returns:
+            str: A signed URL that can be used to access the file directly
+        """
+        bucket = self.storage_client.bucket(bucket_name)
+        blob = bucket.blob(blob_name)
+
+        # Generate signed URL valid for the specified hours
+        expiration = datetime.utcnow() + timedelta(hours=expiration_hours)
+
+        signed_url = blob.generate_signed_url(
+            version="v4",
+            expiration=expiration,
+            method="GET"
+        )
+
+        return signed_url
+
+    def extract_bucket_and_blob_from_gs_url(self, gs_url: str) -> Tuple[str, str]:
+        """
+        Extract bucket name and blob name from a gs:// URL.
+
+        Args:
+            gs_url (str): A GCS URL in format gs://bucket-name/path/to/file
+
+        Returns:
+            Tuple[str, str]: (bucket_name, blob_name)
+
+        Raises:
+            ValueError: If the URL is not in the expected gs:// format
+        """
+        if not gs_url.startswith("gs://"):
+            raise ValueError(f"Invalid GCS URL format: {gs_url}. Expected format: gs://bucket-name/path/to/file")
+
+        # Remove gs:// prefix
+        path = gs_url[5:]
+
+        # Split into bucket and blob
+        parts = path.split("/", 1)
+        if len(parts) != 2:
+            raise ValueError(f"Invalid GCS URL format: {gs_url}. Expected format: gs://bucket-name/path/to/file")
+
+        bucket_name, blob_name = parts
+        return bucket_name, blob_name
+
     def num_of_files_in_bucket_path(self, bucket_name: str, path: str = None) -> int:
         """
         Count the number of files in a specific path inside a Google Cloud Storage bucket.
@@ -271,58 +323,4 @@
             blobs = list(bucket.list_blobs(prefix=path))
         else:
             blobs = list(bucket.list_blobs())
-        return len(blobs)
-=======
-    def generate_signed_url(self, bucket_name: str, blob_name: str, expiration_hours: int = 1) -> str:
-        """
-        Generate a signed URL for accessing a file in Google Cloud Storage.
-
-        Args:
-            bucket_name (str): Name of the GCS bucket
-            blob_name (str): Name of the blob/file in the bucket
-            expiration_hours (int): How many hours the signed URL should be valid (default: 1)
-
-        Returns:
-            str: A signed URL that can be used to access the file directly
-        """
-        bucket = self.storage_client.bucket(bucket_name)
-        blob = bucket.blob(blob_name)
-
-        # Generate signed URL valid for the specified hours
-        expiration = datetime.utcnow() + timedelta(hours=expiration_hours)
-
-        signed_url = blob.generate_signed_url(
-            version="v4",
-            expiration=expiration,
-            method="GET"
-        )
-
-        return signed_url
-
-    def extract_bucket_and_blob_from_gs_url(self, gs_url: str) -> Tuple[str, str]:
-        """
-        Extract bucket name and blob name from a gs:// URL.
-
-        Args:
-            gs_url (str): A GCS URL in format gs://bucket-name/path/to/file
-
-        Returns:
-            Tuple[str, str]: (bucket_name, blob_name)
-
-        Raises:
-            ValueError: If the URL is not in the expected gs:// format
-        """
-        if not gs_url.startswith("gs://"):
-            raise ValueError(f"Invalid GCS URL format: {gs_url}. Expected format: gs://bucket-name/path/to/file")
-
-        # Remove gs:// prefix
-        path = gs_url[5:]
-
-        # Split into bucket and blob
-        parts = path.split("/", 1)
-        if len(parts) != 2:
-            raise ValueError(f"Invalid GCS URL format: {gs_url}. Expected format: gs://bucket-name/path/to/file")
-
-        bucket_name, blob_name = parts
-        return bucket_name, blob_name
->>>>>>> 2a1b064d
+        return len(blobs)