--- conflicted
+++ resolved
@@ -6,19 +6,10 @@
 import tempfile
 import subprocess
 import os
-<<<<<<< HEAD
-import sys
-
-# Add project root to path for imports
-project_root = os.path.dirname(os.path.dirname(os.path.abspath(__file__)))
-if project_root not in sys.path:
-    sys.path.insert(0, project_root)
+from datetime import datetime, timedelta
 
 from utils.logger_utils import create_logger
 
-=======
-from datetime import datetime, timedelta
->>>>>>> 1d018d5d
 try:
     import imageio_ffmpeg
     FFMPEG_PATH = imageio_ffmpeg.get_ffmpeg_exe()
@@ -42,7 +33,7 @@
         self.credentials = self._get_credentials()
         self._init_vertex_ai()
         self.storage_client = storage.Client(project=project, credentials=self.credentials)
-    
+
 
     def _get_credentials(self) -> Credentials:
         """Get Google Cloud credentials from service account file."""
@@ -99,12 +90,12 @@
             if filename.startswith(prefix):
                 file_path = os.path.join(directory, filename)
                 matching_files.append(file_path)
-        
+
         # Sort by modification time, newest first
         matching_files.sort(key=lambda x: os.path.getmtime(x), reverse=True)
-        
+
         self.logger.info(f"Found {len(matching_files)} files matching '{prefix}': {[os.path.basename(f) for f in matching_files]}")
-        
+
         return matching_files
 
     def export_camera_recording_to_bucket(self, bucket_name: str, camera_name: str) -> str:
@@ -121,27 +112,27 @@
         
         Returns:
             str: The Google Cloud Storage URI of the uploaded video file (gs://bucket/filename)
-        
+
         Environment Variables Required:
             - PROVISION_VIDEOS_SOURCE: Local directory path where camera recordings are stored
         """
         try:
             self.logger.info(f"Starting upload process for camera '{camera_name}' to bucket '{bucket_name}'")
-            
+
             bucket = self.storage_client.bucket(bucket_name)
             videos_source = os.getenv("PROVISION_VIDEOS_SOURCE")
-            
+
             if not videos_source:
                 raise ValueError("PROVISION_VIDEOS_SOURCE environment variable not set")
-            
+
             self.logger.info(f"Searching for video files in: {videos_source}")
-            
+
             # Find matching video files
             matching_files = self._find_files_starting_with(videos_source, camera_name)
-            
+
             if not matching_files:
                 raise FileNotFoundError(f"No video files found starting with '{camera_name}' in {videos_source}")
-            
+
             local_file_path = matching_files[0]
             self.logger.info(f"Selected newest video file: {local_file_path}")
 
@@ -149,23 +140,23 @@
             file_extension = os.path.splitext(local_file_path)[1].lower()
             upload_file_path = local_file_path
             converted_file_created = False
-            
+
             if file_extension != '.mp4':
                 self.logger.info(f"Converting {local_file_path} to MP4 format...")
                 self.logger.info(f"Using ffmpeg path: {FFMPEG_PATH}")
                 # Create temporary MP4 file path
                 base_name = os.path.splitext(local_file_path)[0]
                 converted_file_path = base_name + ".mp4"
-                
+
                 try:
                     # Convert to MP4 using ffmpeg
                     result = subprocess.run(
-                        [FFMPEG_PATH, "-i", local_file_path, converted_file_path], 
-                        check=True, 
-                        capture_output=True, 
+                        [FFMPEG_PATH, "-i", local_file_path, converted_file_path],
+                        check=True,
+                        capture_output=True,
                         text=True
                     )
-                    
+
                     # Verify the converted file was actually created
                     if os.path.exists(converted_file_path):
                         upload_file_path = converted_file_path
@@ -175,7 +166,7 @@
                         self.logger.error(f"Converted file was not created: {converted_file_path}")
                         self.logger.warning("Using original file instead")
                         upload_file_path = local_file_path
-                        
+
                 except subprocess.CalledProcessError as e:
                     self.logger.error(f"ffmpeg conversion failed: {e}")
                     self.logger.error(f"stdout: {e.stdout}")
@@ -190,7 +181,7 @@
             # Verify the file to upload actually exists
             if not os.path.exists(upload_file_path):
                 raise FileNotFoundError(f"File to upload does not exist: {upload_file_path}")
-            
+
             # Only the filename (not path) becomes the GCS blob name
             # Ensure the blob name has .mp4 extension if conversion was attempted
             original_blob_name = os.path.basename(upload_file_path)
@@ -198,7 +189,7 @@
                 blob_name = os.path.splitext(original_blob_name)[0] + '.mp4'
             else:
                 blob_name = original_blob_name
-                
+
             blob = bucket.blob(blob_name)
 
             # Upload using the file path (original or converted)
@@ -212,15 +203,15 @@
             # Delete the original file locally
             self.logger.info(f"Cleaning up local file: {local_file_path}")
             os.remove(local_file_path)
-            
+
             # Delete the converted file locally if it was created
             if converted_file_created and upload_file_path != local_file_path:
                 self.logger.info(f"Cleaning up converted file: {upload_file_path}")
                 os.remove(upload_file_path)
-                
+
             self.logger.info(f"Upload process completed successfully. Video URL: {video_url}")
             return video_url
-            
+
         except Exception as e:
             self.logger.error(f"Upload failed for camera '{camera_name}': {e}")
             raise
@@ -265,52 +256,52 @@
     def generate_signed_url(self, bucket_name: str, blob_name: str, expiration_hours: int = 1) -> str:
         """
         Generate a signed URL for accessing a file in Google Cloud Storage.
-        
+
         Args:
             bucket_name (str): Name of the GCS bucket
             blob_name (str): Name of the blob/file in the bucket
             expiration_hours (int): How many hours the signed URL should be valid (default: 1)
-            
+
         Returns:
             str: A signed URL that can be used to access the file directly
         """
         bucket = self.storage_client.bucket(bucket_name)
         blob = bucket.blob(blob_name)
-        
+
         # Generate signed URL valid for the specified hours
         expiration = datetime.utcnow() + timedelta(hours=expiration_hours)
-        
+
         signed_url = blob.generate_signed_url(
             version="v4",
             expiration=expiration,
             method="GET"
         )
-        
+
         return signed_url
-    
+
     def extract_bucket_and_blob_from_gs_url(self, gs_url: str) -> Tuple[str, str]:
         """
         Extract bucket name and blob name from a gs:// URL.
-        
+
         Args:
             gs_url (str): A GCS URL in format gs://bucket-name/path/to/file
-            
+
         Returns:
             Tuple[str, str]: (bucket_name, blob_name)
-            
+
         Raises:
             ValueError: If the URL is not in the expected gs:// format
         """
         if not gs_url.startswith("gs://"):
             raise ValueError(f"Invalid GCS URL format: {gs_url}. Expected format: gs://bucket-name/path/to/file")
-        
+
         # Remove gs:// prefix
         path = gs_url[5:]
-        
+
         # Split into bucket and blob
         parts = path.split("/", 1)
         if len(parts) != 2:
             raise ValueError(f"Invalid GCS URL format: {gs_url}. Expected format: gs://bucket-name/path/to/file")
-        
+
         bucket_name, blob_name = parts
         return bucket_name, blob_name