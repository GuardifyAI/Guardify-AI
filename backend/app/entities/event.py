--- conflicted
+++ resolved
@@ -1,10 +1,6 @@
 from backend.db import db
-<<<<<<< HEAD
-from dataclasses import dataclass
-=======
 from backend.app.dtos import EventDTO
->>>>>>> a188aedc
-from datetime import datetime
+
 
 class Event(db.Model):
     __tablename__ = 'event'
