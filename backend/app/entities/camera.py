from backend.db import db
<<<<<<< HEAD
from dataclasses import dataclass

@dataclass
class CameraDTO:
    camera_id: str
    shop_id: str
    camera_name: str | None

=======
from backend.app.dtos import CameraDTO
>>>>>>> a188aedc

class Camera(db.Model):
    __tablename__ = 'camera'

    camera_id = db.Column(db.String, primary_key=True)
    shop_id = db.Column(db.String, db.ForeignKey('shop.shop_id'))
    camera_name = db.Column(db.String, nullable=True)

    shop = db.relationship('Shop', backref='cameras')
    
    def __repr__(self):
        camera_name_str = self.camera_name if self.camera_name is not None else "N/A"
        return f"<Camera {self.camera_id} | Shop {self.shop_id} | Name {camera_name_str}>"
    
    def to_dto(self) -> CameraDTO:
        return CameraDTO(
            camera_id=self.camera_id,
            shop_id=self.shop_id,
            camera_name=self.camera_name,
        )<|MERGE_RESOLUTION|>--- conflicted
+++ resolved
@@ -1,16 +1,6 @@
 from backend.db import db
-<<<<<<< HEAD
-from dataclasses import dataclass
+from backend.app.dtos import CameraDTO
 
-@dataclass
-class CameraDTO:
-    camera_id: str
-    shop_id: str
-    camera_name: str | None
-
-=======
-from backend.app.dtos import CameraDTO
->>>>>>> a188aedc
 
 class Camera(db.Model):
     __tablename__ = 'camera'
@@ -20,11 +10,11 @@
     camera_name = db.Column(db.String, nullable=True)
 
     shop = db.relationship('Shop', backref='cameras')
-    
+
     def __repr__(self):
         camera_name_str = self.camera_name if self.camera_name is not None else "N/A"
         return f"<Camera {self.camera_id} | Shop {self.shop_id} | Name {camera_name_str}>"
-    
+
     def to_dto(self) -> CameraDTO:
         return CameraDTO(
             camera_id=self.camera_id,
