from backend.db import db
<<<<<<< HEAD
from dataclasses import dataclass

@dataclass
class UserDTO:
    user_id: str
    first_name: str | None
    last_name: str | None
    email: str
    password: str | None
=======
from backend.app.dtos import UserDTO
>>>>>>> a188aedc

class User(db.Model):
    __tablename__ = 'user'

    user_id = db.Column(db.Text, primary_key=True)
    first_name = db.Column(db.Text, nullable=True)
    last_name = db.Column(db.Text, nullable=True)
    email = db.Column(db.Text, nullable=False, unique=True)
    password = db.Column(db.Text, nullable=True)
    # The lazy='select' parameter loads relationships when accessed, which is more efficient for our use case.
    user_shops = db.relationship('UserShop', back_populates='user', lazy='select')

    def __repr__(self):
        first_name_str = self.first_name if self.first_name is not None else "N/A"
        last_name_str = self.last_name if self.last_name is not None else "N/A"
        return f"<User {self.user_id} | Name {first_name_str} {last_name_str} | Email {self.email}>"
    
    def to_dto(self) -> UserDTO:
        return UserDTO(
            user_id=self.user_id,
            first_name=self.first_name,
            last_name=self.last_name,
            email=self.email,
            password=self.password,
        )<|MERGE_RESOLUTION|>--- conflicted
+++ resolved
@@ -1,17 +1,6 @@
 from backend.db import db
-<<<<<<< HEAD
-from dataclasses import dataclass
+from backend.app.dtos import UserDTO
 
-@dataclass
-class UserDTO:
-    user_id: str
-    first_name: str | None
-    last_name: str | None
-    email: str
-    password: str | None
-=======
-from backend.app.dtos import UserDTO
->>>>>>> a188aedc
 
 class User(db.Model):
     __tablename__ = 'user'
@@ -28,7 +17,7 @@
         first_name_str = self.first_name if self.first_name is not None else "N/A"
         last_name_str = self.last_name if self.last_name is not None else "N/A"
         return f"<User {self.user_id} | Name {first_name_str} {last_name_str} | Email {self.email}>"
-    
+
     def to_dto(self) -> UserDTO:
         return UserDTO(
             user_id=self.user_id,
