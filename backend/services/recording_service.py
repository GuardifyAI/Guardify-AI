--- conflicted
+++ resolved
@@ -31,7 +31,7 @@
         self.shops_service = shops_service
         self.agentic_service = agentic_service
         self.logger = create_logger("RecordingService", "recording_service.log")
-        
+
         # Initialize Google Cloud Storage client for querying uploaded videos
         try:
             service_account_file = os.getenv("SERVICE_ACCOUNT_FILE")
@@ -137,20 +137,17 @@
                     del self.active_processes[process_key]
 
             try:
-<<<<<<< HEAD
-                # Build command to run main.py
+                # Build command to run main.py using module syntax from project root
                 video_dir = Path(__file__).resolve().parent.parent / 'video'
                 main_py_path = video_dir / 'main.py'
                 project_root = Path(__file__).resolve().parent.parent.parent  # Go up to project root
 
-=======
                 # Build command to run main.py using module syntax from project root
                 project_root = Path(__file__).resolve().parent.parent.parent
-                
->>>>>>> a5563171
+
                 cmd = [
                     sys.executable,  # Use the same Python executable as the current process
-                    '-m', 'backend.video.main',  # Run as module to fix import issues
+                    str(main_py_path),  # Convert Path to string for subprocess
                     '--camera', camera_name,
                     '--duration', str(duration),
                     '--shop-id', shop_id
@@ -167,12 +164,8 @@
                 # Start the process with output forwarding
                 process = subprocess.Popen(
                     cmd,
-<<<<<<< HEAD
                     cwd=str(video_dir),  # Convert Path to string for subprocess
                     env=env,  # Use modified environment with correct PYTHONPATH
-=======
-                    cwd=str(project_root),  # Run from project root so imports work
->>>>>>> a5563171
                     stdout=subprocess.PIPE,
                     stderr=subprocess.STDOUT,  # Combine stderr with stdout
                     stdin=subprocess.PIPE,
@@ -391,7 +384,7 @@
 
                 # Clean up
                 del self.active_processes[process_key]
-                
+
                 self.logger.info(f"Recording stopped successfully for camera '{camera_name}'")
 
             except Exception as e:
@@ -413,27 +406,24 @@
         try:
             return process.poll() is None
         except:
-<<<<<<< HEAD
             return False
-=======
-            return False
 
     def get_active_recordings(self, shop_id: str) -> list[dict]:
         """
         Get all active recordings for a specific shop.
-        
+
         Args:
             shop_id (str): The shop ID to get active recordings for
-            
+
         Returns:
             list[dict]: List of active recording information
         """
         # Verify shop exists using shops service
         self.shops_service.verify_shop_exists(shop_id)
-        
+
         # Clean up any dead processes first
         self.cleanup_dead_processes()
-        
+
         active_recordings = []
         with self.lock:
             for key, process_info in self.active_processes.items():
@@ -443,7 +433,7 @@
                         'started_at': process_info['started_at'],
                         'duration': process_info['duration']
                     })
-        
+
         return active_recordings
 
     def cleanup_dead_processes(self) -> None:
@@ -458,5 +448,4 @@
                     dead_keys.append(key)
 
             for key in dead_keys:
-                del self.active_processes[key]
->>>>>>> a5563171
+                del self.active_processes[key]