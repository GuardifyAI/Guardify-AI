--- conflicted
+++ resolved
@@ -53,22 +53,14 @@
             
             # Create agentic analyzer
             shoplifting_analyzer = create_agentic_analyzer(
-<<<<<<< HEAD
-                detection_threshold=detection_threshold,
-=======
                 detection_threshold=0.8,  # Default threshold
->>>>>>> 59a14ec7
                 logger=self.logger
             )
             
             # Analyze the video
             analysis_result = shoplifting_analyzer.analyze_video_from_bucket(
                 video_url,
-<<<<<<< HEAD
-                iterations=iterations,
-=======
                 iterations=1,  # Default iterations
->>>>>>> 59a14ec7
                 pickle_analysis=False  # Don't save pickle for API calls
             )
             
