import uuid
from datetime import datetime

from backend.app.entities import Camera
from backend.app.request_bodies.camera_request_body import CameraRequestBody
from backend.db import db, save_and_refresh
from backend.app.entities.user import User
from backend.app.entities.event import Event
from backend.app.entities.shop import Shop
from backend.app.entities.user_shop import UserShop
<<<<<<< HEAD
from backend.app.dtos import EventDTO, ShopDTO
from werkzeug.exceptions import NotFound, Unauthorized
=======
from backend.app.dtos import EventDTO, ShopDTO, CameraDTO
from werkzeug.exceptions import NotFound
>>>>>>> 4bfd5635

from backend.app.request_bodies.event_request_body import EventRequestBody
from backend.services.user_service import UserService
from data_science.src.utils import load_env_variables
from sqlalchemy.orm import joinedload
load_env_variables()
from typing import List

class ShopsService:

<<<<<<< HEAD
    def get_user_shops(self, user_id: str | None, token: str | None) -> List[ShopDTO]:
=======
    def _verify_shop_exists(self, shop_id):
        """
        Verify that a shop exists in the database.
        
        Args:
            shop_id (str): The shop ID to verify
            
        Raises:
            ValueError: If shop_id is null or empty
            NotFound: If shop does not exist
        """
        if not shop_id or str(shop_id).strip() == "":
            raise ValueError("Shop ID is required")
        shop = Shop.query.filter_by(shop_id=shop_id).first()
        if not shop:
            raise NotFound(f"Shop with ID '{shop_id}' does not exist")

    def get_user_shops(self, user_id: str | None) -> List[ShopDTO]:
>>>>>>> 4bfd5635
        """
        Get all shops associated with a user.

        Args:
            user_id (str): The user ID to get shops for

        Returns:
            List[ShopDTO]: List of ShopDTO objects with shop information

        Raises:
            ValueError: If user_id is null or empty
            Unauthorized: If user_id doesn't match the authenticated user
            NotFound: If user doesn't exist
        """
        # Validate input parameters
        if not user_id or user_id.strip() == "":
            raise ValueError("User ID is required")
        
        # Validate token and get the user ID from it
        user_service = UserService()
        token_user_id = user_service.validate_token(token)
        if token_user_id != user_id:
            raise Unauthorized(f"Token does not belong to user '{user_id}'")
        
        # Check if user exists and load user_shops with shop relationships
        user = User.query.options(
            joinedload(User.user_shops).joinedload(UserShop.shop)
        ).filter_by(user_id=user_id).first()
        
        if not user:
            raise NotFound(f"User with ID '{user_id}' does not exist")

        # Extract shop information from user_shops
        shops = []
        for user_shop in user.user_shops:
            if user_shop.shop:
                shops.append(user_shop.shop.to_dto())

        return shops

    def get_shop_events(self, shop_id: str) -> List[EventDTO]:
        """
        Get all events for a specific shop, including event_id, event_datetime, shop_name, camera_name, and description.
        Args:
            shop_id (str): The shop ID to get events for
        Returns:
            List[EventDTO]: List of EventDTO objects with all required fields
        Raises:
            ValueError: If shop_id is null or empty
            NotFound: If shop does not exist
        """
        self._verify_shop_exists(shop_id)

        # Query all events for this shop with relationships eagerly loaded
        events = Event.query.options(
            joinedload(Event.shop),
            joinedload(Event.camera)
        ).filter_by(shop_id=shop_id).all()

        # Convert to DTOs
        return [event.to_dto() for event in events]

    def get_shop_cameras(self, shop_id: str) -> List[CameraDTO]:
        """
        Get all cameras for a specific shop.
        
        Args:
            shop_id (str): The shop ID to get cameras for
            
        Returns:
            List[CameraDTO]: List of CameraDTO objects for the shop
            
        Raises:
            ValueError: If shop_id is null or empty
            NotFound: If shop does not exist
        """
        self._verify_shop_exists(shop_id)

        cameras = Camera.query.filter_by(shop_id=shop_id).all()

        # Convert to DTOs
        return [camera.to_dto() for camera in cameras]

    def create_shop_camera(self, shop_id: str, camera_req_body: CameraRequestBody) -> CameraDTO:
        """
        Create a new camera for a specific shop.
        
        Args:
            shop_id (str): The shop ID to create the camera for
            camera_req_body (CameraRequestBody): The camera request data containing camera details
            
        Returns:
            CameraDTO: The created camera as a DTO
            
        Raises:
            ValueError: If shop_id is null or empty, or if camera name already exists for this shop
            NotFound: If shop does not exist
            Exception: If there's an error during database operations
        """
        self._verify_shop_exists(shop_id)

        try:
            # Check if camera with same name already exists for this shop
            existing_camera = Camera.query.filter_by(
                shop_id=shop_id, 
                camera_name=camera_req_body.camera_name
            ).first()
            
            if existing_camera:
                raise ValueError(f"Camera with name '{camera_req_body.camera_name}' already exists for shop '{shop_id}'")
            
            # Generate camera_id as a combination of shop_id and camera_name.
            # For example: shop_id = "guardify_ai_central", camera_name = "Sweets 1"
            # Will get: camera_id = guardify_ai_central_sweets_1
            camera_id = shop_id + '_' + camera_req_body.camera_name.lower().replace(" ", "_")

            new_camera = Camera(
                shop_id=shop_id,
                camera_id=camera_id,
                camera_name=camera_req_body.camera_name
            )

            # Save and refresh the entity
            save_and_refresh(new_camera)

            # Convert to DTO - this might be where the error occurs
            result_dto = new_camera.to_dto()
            return result_dto

        except Exception as e:
            # Rollback in case of error
            db.session.rollback()
            raise Exception(f"Failed to create camera: {str(e)}")

    def create_shop_event(self, shop_id: str, event_req_body: EventRequestBody) -> EventDTO:
        """
        Create a new event entity in the Events table.

        Args:
            shop_id (str): The shop ID
            event_req_body (EventRequestBody): The event request data

        Returns:
            Event: The created event entity

        Raises:
            Exception: If there's an error during database operations
        """
        self._verify_shop_exists(shop_id)

        try:
            # Generate UUID for event_id
            event_id = str(uuid.uuid4())

            # Create Event entity
            new_event = Event(
                event_id=event_id,
                shop_id=shop_id,
                camera_id=event_req_body.camera_id,
                description=event_req_body.description,
                video_url=event_req_body.video_url,
                event_timestamp=datetime.fromisoformat(datetime.now().isoformat())
            )

            # Save and refresh the entity
            save_and_refresh(new_event)

            # Convert to DTO - this might be where the error occurs
            result_dto = new_event.to_dto()
            return result_dto

        except Exception as e:
            # Rollback in case of error
            db.session.rollback()
            raise Exception(f"Failed to create event: {str(e)}")<|MERGE_RESOLUTION|>--- conflicted
+++ resolved
@@ -8,13 +8,8 @@
 from backend.app.entities.event import Event
 from backend.app.entities.shop import Shop
 from backend.app.entities.user_shop import UserShop
-<<<<<<< HEAD
-from backend.app.dtos import EventDTO, ShopDTO
+from backend.app.dtos import EventDTO, ShopDTO, CameraDTO
 from werkzeug.exceptions import NotFound, Unauthorized
-=======
-from backend.app.dtos import EventDTO, ShopDTO, CameraDTO
-from werkzeug.exceptions import NotFound
->>>>>>> 4bfd5635
 
 from backend.app.request_bodies.event_request_body import EventRequestBody
 from backend.services.user_service import UserService
@@ -25,9 +20,6 @@
 
 class ShopsService:
 
-<<<<<<< HEAD
-    def get_user_shops(self, user_id: str | None, token: str | None) -> List[ShopDTO]:
-=======
     def _verify_shop_exists(self, shop_id):
         """
         Verify that a shop exists in the database.
@@ -45,8 +37,7 @@
         if not shop:
             raise NotFound(f"Shop with ID '{shop_id}' does not exist")
 
-    def get_user_shops(self, user_id: str | None) -> List[ShopDTO]:
->>>>>>> 4bfd5635
+    def get_user_shops(self, user_id: str | None, token: str | None) -> List[ShopDTO]:
         """
         Get all shops associated with a user.
 
