--- conflicted
+++ resolved
@@ -226,7 +226,7 @@
 
         @self.app.route("/shops", methods=["GET"])
         @self.require_auth
-        @self.cache.memoize(timeout=1800, 
+        @self.cache.memoize(timeout=1800,
             make_name=lambda fname: f"{fname}|user:{getattr(request, 'user_id', 'anon')}")
         def get_user_shops():
             """
@@ -246,20 +246,15 @@
 
         @self.app.route("/events", methods=["GET"])
         @self.require_auth
-<<<<<<< HEAD
         @self.cache.memoize(timeout=1800,
             make_name=lambda fname: f"{fname}|user:{getattr(request, 'user_id', 'anon')}")
-=======
-        @self.cache.memoize(
-            make_name=lambda fname: f"{fname}|{request.query_string.decode()}")  # Make query params part of cache key
->>>>>>> eada69aa
         def get_user_events():
             """
             Get all events for the current authenticated user.
 
             Headers:
                 Authorization: Bearer <token> - The JWT token of the logged-in user
-                
+
             Query Parameters:
                 include_analysis (int, optional): Whether to include analysis data (1 for true, 0 for false, default: 0)
 
@@ -270,7 +265,7 @@
             """
             # Get include_analysis query parameter and cast to boolean
             include_analysis = request.args.get('include_analysis', '0') == '1'
-            
+
             user_id = getattr(request, "user_id", None)
             # Call the business logic
             return self.user_service.get_events(user_id, include_analysis)
@@ -282,13 +277,13 @@
         def get_shop_events(shop_id):
             """
             Returns all events of a specific shop (event_id, event_datetime, shop_name, camera_name, description)
-            
+
             Query Parameters:
                 include_analysis (int, optional): Whether to include analysis data (1 for true, 0 for false, default: 0)
             """
             # Get include_analysis query parameter and cast to boolean
             include_analysis = request.args.get('include_analysis', '0') == '1'
-            
+
             return self.shops_service.get_shop_events(shop_id, include_analysis)
 
         @self.app.route("/shops/<shop_id>/events", methods=["POST"])
@@ -318,15 +313,15 @@
             Get event for a specific event ID
             :param shop_id: The shop ID from the URL path
             :param event_id: The event ID from the URL path
-            
+
             Query Parameters:
                 include_analysis (int, optional): Whether to include analysis data (1 for true, 0 for false, default: 0)
-                
+
             :return: The event for that event ID
             """
             # Get include_analysis query parameter and cast to boolean
             include_analysis = request.args.get('include_analysis', '0') == '1'
-            
+
             event = self.shops_service.get_event(shop_id, event_id, include_analysis)
             return asdict(event)
 
@@ -392,61 +387,61 @@
         def start_shop_recording(shop_id):
             """
             Start video recording for a camera in the specified shop.
-            
+
             Args:
                 shop_id (str): The shop ID to start recording for
-                
+
             Expected JSON payload:
                 {
                     "camera_name": str,  - Name of the camera to record from (required)
                     "duration": int      - Duration in seconds (optional, defaults to 30)
                 }
-                
+
             Returns:
                 JSON response with:
                     - result: "OK" on success
                     - errorMessage: None on success, error string on failure
             """
             data = request.get_json(silent=True) or {}
-            
+
             start_recording_req_body = StartRecordingRequestBody(
                 camera_name=data.get("camera_name"),
                 duration=data.get("duration", 30)
             )
-            
+
             # Start the recording
             self.recording_service.start_recording(shop_id, start_recording_req_body)
-            
+
             return SUCCESS_RESPONSE, HTTPStatus.OK
 
         @self.app.route("/shops/<shop_id>/recording/stop", methods=["POST"])
-        @self.require_auth 
+        @self.require_auth
         def stop_shop_recording(shop_id):
             """
             Stop video recording for a camera in the specified shop.
-            
+
             Args:
                 shop_id (str): The shop ID to stop recording for
-                
+
             Expected JSON payload:
                 {
                     "camera_name": str  - Name of the camera to stop recording (required)
                 }
-                
+
             Returns:
                 JSON response with:
                     - result: "OK" on success
                     - errorMessage: None on success, error string on failure
             """
             data = request.get_json(silent=True) or {}
-            
+
             stop_recording_req_body = StopRecordingRequestBody(
                 camera_name=data.get("camera_name")
             )
-            
+
             # Stop the recording
             self.recording_service.stop_recording(shop_id, stop_recording_req_body)
-            
+
             return SUCCESS_RESPONSE, HTTPStatus.OK
 
         @self.app.route("/shops/<shop_id>/stats", methods=["GET"])
