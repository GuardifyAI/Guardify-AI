<?xml version="1.0" encoding="UTF-8"?>
<project version="4">
  <component name="AutoImportSettings">
    <option name="autoReloadType" value="SELECTIVE" />
  </component>
  <component name="ChangeListManager">
<<<<<<< HEAD
    <list default="true" id="7188081c-ad51-4283-bddd-b9968775bdf6" name="Changes" comment="fixed flask issue">
      <change afterPath="$PROJECT_DIR$/UI/Guardify-UI/src/services/auth.ts" afterDir="false" />
      <change afterPath="$PROJECT_DIR$/UI/Guardify-UI/src/utils/errorUtils.ts" afterDir="false" />
      <change beforePath="$PROJECT_DIR$/UI/Guardify-UI/src/context/AuthContext.tsx" beforeDir="false" afterPath="$PROJECT_DIR$/UI/Guardify-UI/src/context/AuthContext.tsx" afterDir="false" />
      <change beforePath="$PROJECT_DIR$/UI/Guardify-UI/src/services/api.ts" beforeDir="false" afterPath="$PROJECT_DIR$/UI/Guardify-UI/src/services/api.ts" afterDir="false" />
      <change beforePath="$PROJECT_DIR$/UI/Guardify-UI/src/types.ts" beforeDir="false" afterPath="$PROJECT_DIR$/UI/Guardify-UI/src/types.ts" afterDir="false" />
=======
    <list default="true" id="4256ffa4-14df-4945-958d-27216ec5d9f1" name="Changes" comment="merged ui and backend changes">
      <change afterPath="$PROJECT_DIR$/debug_flask_app.py" afterDir="false" />
      <change beforePath="$PROJECT_DIR$/.idea/workspace.xml" beforeDir="false" afterPath="$PROJECT_DIR$/.idea/workspace.xml" afterDir="false" />
      <change beforePath="$PROJECT_DIR$/backend/app/__init__.py" beforeDir="false" afterPath="$PROJECT_DIR$/backend/app/__init__.py" afterDir="false" />
      <change beforePath="$PROJECT_DIR$/backend/app/entities/analysis.py" beforeDir="false" afterPath="$PROJECT_DIR$/backend/app/entities/analysis.py" afterDir="false" />
      <change beforePath="$PROJECT_DIR$/backend/app/entities/camera.py" beforeDir="false" afterPath="$PROJECT_DIR$/backend/app/entities/camera.py" afterDir="false" />
      <change beforePath="$PROJECT_DIR$/backend/app/entities/company.py" beforeDir="false" afterPath="$PROJECT_DIR$/backend/app/entities/company.py" afterDir="false" />
      <change beforePath="$PROJECT_DIR$/backend/app/entities/event.py" beforeDir="false" afterPath="$PROJECT_DIR$/backend/app/entities/event.py" afterDir="false" />
      <change beforePath="$PROJECT_DIR$/backend/app/entities/shop.py" beforeDir="false" afterPath="$PROJECT_DIR$/backend/app/entities/shop.py" afterDir="false" />
      <change beforePath="$PROJECT_DIR$/backend/app/entities/user.py" beforeDir="false" afterPath="$PROJECT_DIR$/backend/app/entities/user.py" afterDir="false" />
      <change beforePath="$PROJECT_DIR$/backend/logic/app_logic.py" beforeDir="false" afterPath="$PROJECT_DIR$/backend/logic/app_logic.py" afterDir="false" />
>>>>>>> a188aedc
    </list>
    <option name="SHOW_DIALOG" value="false" />
    <option name="HIGHLIGHT_CONFLICTS" value="true" />
    <option name="HIGHLIGHT_NON_ACTIVE_CHANGELIST" value="false" />
    <option name="LAST_RESOLUTION" value="IGNORE" />
  </component>
  <component name="ProjectLevelVcsManager">
    <ConfirmationsSetting value="2" id="Add" />
  </component>
  <component name="PropertiesComponent"><![CDATA[{
  "keyToString": {
<<<<<<< HEAD
    "git-widget-placeholder": "connect-be-ui-login"
  }
}]]></component>
  <component name="RunManager">
    <configuration name="run" type="PythonConfigurationType" factoryName="Python" temporary="true" nameIsGenerated="true">
=======
    "ASKED_MARK_IGNORED_FILES_AS_EXCLUDED": "true",
    "Python tests.Python tests in test_shoplifting_analysis.py.executor": "Run",
    "Python.analyze_shoplifting.executor": "Debug",
    "Python.extract_frames.executor": "Run",
    "Python.main (1).executor": "Run",
    "Python.main.executor": "Run",
    "Python.main2.executor": "Run",
    "Python.main_unified.executor": "Run",
    "Python.video_recorder.executor": "Run",
    "RunOnceActivity.OpenProjectViewOnStart": "true",
    "SHARE_PROJECT_CONFIGURATION_FILES": "true",
    "git-widget-placeholder": "connect-be-ui-login",
    "last_opened_file_path": "C:/Users/asafl/PycharmProjects/Guardify-AI/main_unified.py",
    "node.js.detected.package.eslint": "true",
    "node.js.selected.package.eslint": "(autodetect)",
    "node.js.selected.package.tslint": "(autodetect)",
    "nodejs_package_manager_path": "npm",
    "settings.editor.selected.configurable": "com.jetbrains.python.configuration.PyActiveSdkModuleConfigurable",
    "ts.external.directory.path": "C:\\Users\\asafl\\PycharmProjects\\Guardify-AI\\UI\\Guardify-UI\\node_modules\\typescript\\lib",
    "vue.rearranger.settings.migration": "true"
  }
}]]></component>
  <component name="RecentsManager">
    <key name="MoveFile.RECENT_KEYS">
      <recent name="C:\Users\asafl\PycharmProjects\Guardify-AI\data_science\src" />
      <recent name="C:\Users\asafl\PycharmProjects\Guardify-AI\data_science\src\model\pipeline" />
      <recent name="C:\Users\asafl\PycharmProjects\Guardify-AI\gcp_client" />
      <recent name="C:\Users\asafl\PycharmProjects\Guardify-AI\data_science\src\model\unified\prompt" />
      <recent name="C:\Users\asafl\PycharmProjects\Guardify-AI" />
    </key>
  </component>
  <component name="RunManager" selected="Python.run">
    <configuration name="main" type="PythonConfigurationType" factoryName="Python" nameIsGenerated="true">
      <module name="Guardify-AI" />
      <option name="ENV_FILES" value="" />
      <option name="INTERPRETER_OPTIONS" value="" />
      <option name="PARENT_ENVS" value="true" />
      <envs>
        <env name="PYTHONUNBUFFERED" value="1" />
      </envs>
      <option name="SDK_HOME" value="" />
      <option name="SDK_NAME" value="Python 3.12 (Guardify-AI)" />
      <option name="WORKING_DIRECTORY" value="" />
      <option name="IS_MODULE_SDK" value="false" />
      <option name="ADD_CONTENT_ROOTS" value="true" />
      <option name="ADD_SOURCE_ROOTS" value="true" />
      <EXTENSION ID="PythonCoverageRunConfigurationExtension" runner="coverage.py" />
      <option name="SCRIPT_NAME" value="$PROJECT_DIR$/data_science/src/google/main.py" />
      <option name="PARAMETERS" value="--strategy agentic --export --labels-csv-path &quot;C:\Users\asafl\Desktop\סדנא\bengurion-labels.csv&quot; --max-videos 1" />
      <option name="SHOW_COMMAND_LINE" value="false" />
      <option name="EMULATE_TERMINAL" value="false" />
      <option name="MODULE_MODE" value="false" />
      <option name="REDIRECT_INPUT" value="false" />
      <option name="INPUT_FILE" value="" />
      <method v="2" />
    </configuration>
    <configuration name="main2" type="PythonConfigurationType" factoryName="Python" temporary="true">
>>>>>>> a188aedc
      <module name="Guardify-AI" />
      <option name="ENV_FILES" value="" />
      <option name="INTERPRETER_OPTIONS" value="" />
      <option name="PARENT_ENVS" value="true" />
      <envs>
        <env name="PYTHONUNBUFFERED" value="1" />
      </envs>
      <option name="SDK_HOME" value="" />
      <option name="WORKING_DIRECTORY" value="$PROJECT_DIR$/backend" />
      <option name="IS_MODULE_SDK" value="true" />
      <option name="ADD_CONTENT_ROOTS" value="true" />
      <option name="ADD_SOURCE_ROOTS" value="true" />
      <EXTENSION ID="PythonCoverageRunConfigurationExtension" runner="coverage.py" />
      <option name="SCRIPT_NAME" value="$PROJECT_DIR$/backend/run.py" />
      <option name="PARAMETERS" value="" />
      <option name="SHOW_COMMAND_LINE" value="false" />
      <option name="EMULATE_TERMINAL" value="false" />
      <option name="MODULE_MODE" value="false" />
      <option name="REDIRECT_INPUT" value="false" />
      <option name="INPUT_FILE" value="" />
      <method v="2" />
    </configuration>
<<<<<<< HEAD
    <recent_temporary>
      <list>
        <item itemvalue="Python.run" />
=======
    <configuration name="main_unified" type="PythonConfigurationType" factoryName="Python" nameIsGenerated="true">
      <module name="Guardify-AI" />
      <option name="ENV_FILES" value="" />
      <option name="INTERPRETER_OPTIONS" value="" />
      <option name="PARENT_ENVS" value="true" />
      <envs>
        <env name="PYTHONUNBUFFERED" value="1" />
      </envs>
      <option name="SDK_HOME" value="" />
      <option name="SDK_NAME" value="Python 3.12 (Guardify-AI)" />
      <option name="WORKING_DIRECTORY" value="" />
      <option name="IS_MODULE_SDK" value="false" />
      <option name="ADD_CONTENT_ROOTS" value="true" />
      <option name="ADD_SOURCE_ROOTS" value="true" />
      <EXTENSION ID="PythonCoverageRunConfigurationExtension" runner="coverage.py" />
      <option name="SCRIPT_NAME" value="$PROJECT_DIR$/main_unified.py" />
      <option name="PARAMETERS" value="--frames data-science/extracted_frames --output data-science/analysis_results" />
      <option name="SHOW_COMMAND_LINE" value="false" />
      <option name="EMULATE_TERMINAL" value="false" />
      <option name="MODULE_MODE" value="false" />
      <option name="REDIRECT_INPUT" value="false" />
      <option name="INPUT_FILE" value="" />
      <method v="2" />
    </configuration>
    <configuration name="run" type="PythonConfigurationType" factoryName="Python" temporary="true" nameIsGenerated="true">
      <module name="Guardify-AI" />
      <option name="ENV_FILES" value="" />
      <option name="INTERPRETER_OPTIONS" value="" />
      <option name="PARENT_ENVS" value="true" />
      <envs>
        <env name="PYTHONUNBUFFERED" value="1" />
      </envs>
      <option name="SDK_HOME" value="" />
      <option name="WORKING_DIRECTORY" value="$PROJECT_DIR$/backend" />
      <option name="IS_MODULE_SDK" value="true" />
      <option name="ADD_CONTENT_ROOTS" value="true" />
      <option name="ADD_SOURCE_ROOTS" value="true" />
      <EXTENSION ID="PythonCoverageRunConfigurationExtension" runner="coverage.py" />
      <option name="SCRIPT_NAME" value="$PROJECT_DIR$/backend/run.py" />
      <option name="PARAMETERS" value="" />
      <option name="SHOW_COMMAND_LINE" value="false" />
      <option name="EMULATE_TERMINAL" value="false" />
      <option name="MODULE_MODE" value="false" />
      <option name="REDIRECT_INPUT" value="false" />
      <option name="INPUT_FILE" value="" />
      <method v="2" />
    </configuration>
    <configuration name="video_recorder" type="PythonConfigurationType" factoryName="Python" temporary="true" nameIsGenerated="true">
      <module name="Guardify-AI" />
      <option name="ENV_FILES" value="" />
      <option name="INTERPRETER_OPTIONS" value="" />
      <option name="PARENT_ENVS" value="true" />
      <envs>
        <env name="PYTHONUNBUFFERED" value="1" />
      </envs>
      <option name="SDK_HOME" value="" />
      <option name="WORKING_DIRECTORY" value="$PROJECT_DIR$/data_science/src" />
      <option name="IS_MODULE_SDK" value="true" />
      <option name="ADD_CONTENT_ROOTS" value="true" />
      <option name="ADD_SOURCE_ROOTS" value="true" />
      <EXTENSION ID="PythonCoverageRunConfigurationExtension" runner="coverage.py" />
      <option name="SCRIPT_NAME" value="C:\Users\asafl\PycharmProjects\Guardify-AI\backend\video\video_recorder.py" />
      <option name="PARAMETERS" value="--camera &quot;Back storage 2&quot; --duration 30" />
      <option name="SHOW_COMMAND_LINE" value="false" />
      <option name="EMULATE_TERMINAL" value="false" />
      <option name="MODULE_MODE" value="false" />
      <option name="REDIRECT_INPUT" value="false" />
      <option name="INPUT_FILE" value="" />
      <method v="2" />
    </configuration>
    <list>
      <item itemvalue="Python.main" />
      <item itemvalue="Python.main_unified" />
      <item itemvalue="Python.run" />
      <item itemvalue="Python.main2" />
      <item itemvalue="Python.video_recorder" />
    </list>
    <recent_temporary>
      <list>
        <item itemvalue="Python.run" />
        <item itemvalue="Python.main2" />
        <item itemvalue="Python.video_recorder" />
>>>>>>> a188aedc
      </list>
    </recent_temporary>
  </component>
  <component name="TaskManager">
    <servers />
  </component>
  <component name="VcsManagerConfiguration">
    <MESSAGE value="fixed flask issue" />
    <option name="LAST_COMMIT_MESSAGE" value="fixed flask issue" />
  </component>
  <component name="com.intellij.coverage.CoverageDataManagerImpl">
    <SUITE FILE_PATH="coverage/Guardify_AI$video_recorder.coverage" NAME="video_recorder Coverage Results" MODIFIED="1754212551264" SOURCE_PROVIDER="com.intellij.coverage.DefaultCoverageFileProvider" RUNNER="coverage.py" COVERAGE_BY_TEST_ENABLED="true" COVERAGE_TRACING_ENABLED="false" WORKING_DIRECTORY="$PROJECT_DIR$/data_science/src" />
    <SUITE FILE_PATH="coverage/Guardify_AI$main__1_.coverage" NAME="main2 Coverage Results" MODIFIED="1754217483918" SOURCE_PROVIDER="com.intellij.coverage.DefaultCoverageFileProvider" RUNNER="coverage.py" COVERAGE_BY_TEST_ENABLED="true" COVERAGE_TRACING_ENABLED="false" WORKING_DIRECTORY="$PROJECT_DIR$/backend/video" />
    <SUITE FILE_PATH="coverage/Guardify_AI$.coverage" NAME=" Coverage Results" MODIFIED="1754560983896" SOURCE_PROVIDER="com.intellij.coverage.DefaultCoverageFileProvider" RUNNER="coverage.py" COVERAGE_BY_TEST_ENABLED="true" COVERAGE_TRACING_ENABLED="false" WORKING_DIRECTORY="$PROJECT_DIR$/backend/tests" />
    <SUITE FILE_PATH="coverage/Guardify_AI$python__m_data_science_src_azure_manager.coverage" NAME="data_science.src.azure.manager Coverage Results" MODIFIED="1746379837733" SOURCE_PROVIDER="com.intellij.coverage.DefaultCoverageFileProvider" RUNNER="coverage.py" COVERAGE_BY_TEST_ENABLED="true" COVERAGE_TRACING_ENABLED="false" WORKING_DIRECTORY="" />
    <SUITE FILE_PATH="coverage/SurveillanceAI$main.coverage" NAME="main Coverage Results" MODIFIED="1736698585531" SOURCE_PROVIDER="com.intellij.coverage.DefaultCoverageFileProvider" RUNNER="coverage.py" COVERAGE_BY_TEST_ENABLED="true" COVERAGE_TRACING_ENABLED="false" WORKING_DIRECTORY="$PROJECT_DIR$/src" />
    <SUITE FILE_PATH="coverage/Guardify_AI$extract_frames.coverage" NAME="extract_frames Coverage Results" MODIFIED="1745741318597" SOURCE_PROVIDER="com.intellij.coverage.DefaultCoverageFileProvider" RUNNER="coverage.py" COVERAGE_BY_TEST_ENABLED="true" COVERAGE_TRACING_ENABLED="false" WORKING_DIRECTORY="$PROJECT_DIR$/data_science/src/azure" />
<<<<<<< HEAD
    <SUITE FILE_PATH="coverage/Guardify_AI$run.coverage" NAME="run Coverage Results" MODIFIED="1754739922807" SOURCE_PROVIDER="com.intellij.coverage.DefaultCoverageFileProvider" RUNNER="coverage.py" COVERAGE_BY_TEST_ENABLED="true" COVERAGE_TRACING_ENABLED="false" WORKING_DIRECTORY="$PROJECT_DIR$/backend" />
=======
    <SUITE FILE_PATH="coverage/Guardify_AI$run.coverage" NAME="run Coverage Results" MODIFIED="1754579580321" SOURCE_PROVIDER="com.intellij.coverage.DefaultCoverageFileProvider" RUNNER="coverage.py" COVERAGE_BY_TEST_ENABLED="true" COVERAGE_TRACING_ENABLED="false" WORKING_DIRECTORY="$PROJECT_DIR$/backend" />
>>>>>>> a188aedc
    <SUITE FILE_PATH="coverage/Guardify_AI$ComputerVisionModel.coverage" NAME="ComputerVisionModel Coverage Results" MODIFIED="1747918916186" SOURCE_PROVIDER="com.intellij.coverage.DefaultCoverageFileProvider" RUNNER="coverage.py" COVERAGE_BY_TEST_ENABLED="true" COVERAGE_TRACING_ENABLED="false" WORKING_DIRECTORY="$PROJECT_DIR$/data_science/src/google" />
    <SUITE FILE_PATH="coverage/Guardify_AI$analyze_shoplifting.coverage" NAME="analyze_shoplifting Coverage Results" MODIFIED="1747920579352" SOURCE_PROVIDER="com.intellij.coverage.DefaultCoverageFileProvider" RUNNER="coverage.py" COVERAGE_BY_TEST_ENABLED="true" COVERAGE_TRACING_ENABLED="false" WORKING_DIRECTORY="" />
    <SUITE FILE_PATH="coverage/Guardify_AI$data_science_src_azure_manager.coverage" NAME="data_science.src.azure.manager Coverage Results" MODIFIED="1746389268325" SOURCE_PROVIDER="com.intellij.coverage.DefaultCoverageFileProvider" RUNNER="coverage.py" COVERAGE_BY_TEST_ENABLED="true" COVERAGE_TRACING_ENABLED="false" WORKING_DIRECTORY="" />
    <SUITE FILE_PATH="coverage/Guardify_AI$main2.coverage" NAME="main2 Coverage Results" MODIFIED="1754387009929" SOURCE_PROVIDER="com.intellij.coverage.DefaultCoverageFileProvider" RUNNER="coverage.py" COVERAGE_BY_TEST_ENABLED="true" COVERAGE_TRACING_ENABLED="false" WORKING_DIRECTORY="$PROJECT_DIR$/backend/video" />
    <SUITE FILE_PATH="coverage/Guardify_AI$main.coverage" NAME="main Coverage Results" MODIFIED="1754387274704" SOURCE_PROVIDER="com.intellij.coverage.DefaultCoverageFileProvider" RUNNER="coverage.py" COVERAGE_BY_TEST_ENABLED="true" COVERAGE_TRACING_ENABLED="false" WORKING_DIRECTORY="$PROJECT_DIR$/data_science" />
    <SUITE FILE_PATH="coverage/Guardify_AI$main_unified.coverage" NAME="main_unified Coverage Results" MODIFIED="1747997710266" SOURCE_PROVIDER="com.intellij.coverage.DefaultCoverageFileProvider" RUNNER="coverage.py" COVERAGE_BY_TEST_ENABLED="true" COVERAGE_TRACING_ENABLED="false" WORKING_DIRECTORY="" />
    <SUITE FILE_PATH="coverage/Guardify_AI$agentic_strategy.coverage" NAME="agentic-strategy Coverage Results" MODIFIED="1754387142204" SOURCE_PROVIDER="com.intellij.coverage.DefaultCoverageFileProvider" RUNNER="coverage.py" COVERAGE_BY_TEST_ENABLED="true" COVERAGE_TRACING_ENABLED="false" WORKING_DIRECTORY="" />
  </component>
</project><|MERGE_RESOLUTION|>--- conflicted
+++ resolved
@@ -4,26 +4,27 @@
     <option name="autoReloadType" value="SELECTIVE" />
   </component>
   <component name="ChangeListManager">
-<<<<<<< HEAD
-    <list default="true" id="7188081c-ad51-4283-bddd-b9968775bdf6" name="Changes" comment="fixed flask issue">
-      <change afterPath="$PROJECT_DIR$/UI/Guardify-UI/src/services/auth.ts" afterDir="false" />
-      <change afterPath="$PROJECT_DIR$/UI/Guardify-UI/src/utils/errorUtils.ts" afterDir="false" />
-      <change beforePath="$PROJECT_DIR$/UI/Guardify-UI/src/context/AuthContext.tsx" beforeDir="false" afterPath="$PROJECT_DIR$/UI/Guardify-UI/src/context/AuthContext.tsx" afterDir="false" />
-      <change beforePath="$PROJECT_DIR$/UI/Guardify-UI/src/services/api.ts" beforeDir="false" afterPath="$PROJECT_DIR$/UI/Guardify-UI/src/services/api.ts" afterDir="false" />
-      <change beforePath="$PROJECT_DIR$/UI/Guardify-UI/src/types.ts" beforeDir="false" afterPath="$PROJECT_DIR$/UI/Guardify-UI/src/types.ts" afterDir="false" />
-=======
-    <list default="true" id="4256ffa4-14df-4945-958d-27216ec5d9f1" name="Changes" comment="merged ui and backend changes">
-      <change afterPath="$PROJECT_DIR$/debug_flask_app.py" afterDir="false" />
-      <change beforePath="$PROJECT_DIR$/.idea/workspace.xml" beforeDir="false" afterPath="$PROJECT_DIR$/.idea/workspace.xml" afterDir="false" />
-      <change beforePath="$PROJECT_DIR$/backend/app/__init__.py" beforeDir="false" afterPath="$PROJECT_DIR$/backend/app/__init__.py" afterDir="false" />
-      <change beforePath="$PROJECT_DIR$/backend/app/entities/analysis.py" beforeDir="false" afterPath="$PROJECT_DIR$/backend/app/entities/analysis.py" afterDir="false" />
+    <list default="true" id="7188081c-ad51-4283-bddd-b9968775bdf6" name="Changes" comment="fixed comments">
+      <change afterPath="$PROJECT_DIR$/backend/app/dtos/__init__.py" afterDir="false" />
+      <change afterPath="$PROJECT_DIR$/backend/app/dtos/analysis_dto.py" afterDir="false" />
+      <change afterPath="$PROJECT_DIR$/backend/app/dtos/camera_dto.py" afterDir="false" />
+      <change afterPath="$PROJECT_DIR$/backend/app/dtos/company_dto.py" afterDir="false" />
+      <change afterPath="$PROJECT_DIR$/backend/app/dtos/event_dto.py" afterDir="false" />
+      <change afterPath="$PROJECT_DIR$/backend/app/dtos/shop_dto.py" afterDir="false" />
+      <change afterPath="$PROJECT_DIR$/backend/app/dtos/stats_dto.py" afterDir="false" />
+      <change afterPath="$PROJECT_DIR$/backend/app/dtos/user_dto.py" afterDir="false" />
+      <change afterPath="$PROJECT_DIR$/backend/app/dtos/user_shop_dto.py" afterDir="false" />
+      <change afterPath="$PROJECT_DIR$/backend/services/stats_service.py" afterDir="false" />
+      <change beforePath="$PROJECT_DIR$/backend/api_handler.py" beforeDir="false" afterPath="$PROJECT_DIR$/backend/api_handler.py" afterDir="false" />
       <change beforePath="$PROJECT_DIR$/backend/app/entities/camera.py" beforeDir="false" afterPath="$PROJECT_DIR$/backend/app/entities/camera.py" afterDir="false" />
       <change beforePath="$PROJECT_DIR$/backend/app/entities/company.py" beforeDir="false" afterPath="$PROJECT_DIR$/backend/app/entities/company.py" afterDir="false" />
       <change beforePath="$PROJECT_DIR$/backend/app/entities/event.py" beforeDir="false" afterPath="$PROJECT_DIR$/backend/app/entities/event.py" afterDir="false" />
       <change beforePath="$PROJECT_DIR$/backend/app/entities/shop.py" beforeDir="false" afterPath="$PROJECT_DIR$/backend/app/entities/shop.py" afterDir="false" />
       <change beforePath="$PROJECT_DIR$/backend/app/entities/user.py" beforeDir="false" afterPath="$PROJECT_DIR$/backend/app/entities/user.py" afterDir="false" />
-      <change beforePath="$PROJECT_DIR$/backend/logic/app_logic.py" beforeDir="false" afterPath="$PROJECT_DIR$/backend/logic/app_logic.py" afterDir="false" />
->>>>>>> a188aedc
+      <change beforePath="$PROJECT_DIR$/backend/app/entities/user_shop.py" beforeDir="false" afterPath="$PROJECT_DIR$/backend/app/entities/user_shop.py" afterDir="false" />
+      <change beforePath="$PROJECT_DIR$/backend/services/shops_service.py" beforeDir="false" afterPath="$PROJECT_DIR$/backend/services/shops_service.py" afterDir="false" />
+      <change beforePath="$PROJECT_DIR$/backend/tests/test_endpoints.py" beforeDir="false" afterPath="$PROJECT_DIR$/backend/tests/test_endpoints.py" afterDir="false" />
+      <change beforePath="$PROJECT_DIR$/requirements.txt" beforeDir="false" afterPath="$PROJECT_DIR$/requirements.txt" afterDir="false" />
     </list>
     <option name="SHOW_DIALOG" value="false" />
     <option name="HIGHLIGHT_CONFLICTS" value="true" />
@@ -35,122 +36,11 @@
   </component>
   <component name="PropertiesComponent"><![CDATA[{
   "keyToString": {
-<<<<<<< HEAD
-    "git-widget-placeholder": "connect-be-ui-login"
+    "git-widget-placeholder": "Merging connect-be-ui-login",
+    "ts.external.directory.path": "C:\\Users\\asafl\\PycharmProjects\\Guardify-AI\\UI\\Guardify-UI\\node_modules\\typescript\\lib"
   }
 }]]></component>
   <component name="RunManager">
-    <configuration name="run" type="PythonConfigurationType" factoryName="Python" temporary="true" nameIsGenerated="true">
-=======
-    "ASKED_MARK_IGNORED_FILES_AS_EXCLUDED": "true",
-    "Python tests.Python tests in test_shoplifting_analysis.py.executor": "Run",
-    "Python.analyze_shoplifting.executor": "Debug",
-    "Python.extract_frames.executor": "Run",
-    "Python.main (1).executor": "Run",
-    "Python.main.executor": "Run",
-    "Python.main2.executor": "Run",
-    "Python.main_unified.executor": "Run",
-    "Python.video_recorder.executor": "Run",
-    "RunOnceActivity.OpenProjectViewOnStart": "true",
-    "SHARE_PROJECT_CONFIGURATION_FILES": "true",
-    "git-widget-placeholder": "connect-be-ui-login",
-    "last_opened_file_path": "C:/Users/asafl/PycharmProjects/Guardify-AI/main_unified.py",
-    "node.js.detected.package.eslint": "true",
-    "node.js.selected.package.eslint": "(autodetect)",
-    "node.js.selected.package.tslint": "(autodetect)",
-    "nodejs_package_manager_path": "npm",
-    "settings.editor.selected.configurable": "com.jetbrains.python.configuration.PyActiveSdkModuleConfigurable",
-    "ts.external.directory.path": "C:\\Users\\asafl\\PycharmProjects\\Guardify-AI\\UI\\Guardify-UI\\node_modules\\typescript\\lib",
-    "vue.rearranger.settings.migration": "true"
-  }
-}]]></component>
-  <component name="RecentsManager">
-    <key name="MoveFile.RECENT_KEYS">
-      <recent name="C:\Users\asafl\PycharmProjects\Guardify-AI\data_science\src" />
-      <recent name="C:\Users\asafl\PycharmProjects\Guardify-AI\data_science\src\model\pipeline" />
-      <recent name="C:\Users\asafl\PycharmProjects\Guardify-AI\gcp_client" />
-      <recent name="C:\Users\asafl\PycharmProjects\Guardify-AI\data_science\src\model\unified\prompt" />
-      <recent name="C:\Users\asafl\PycharmProjects\Guardify-AI" />
-    </key>
-  </component>
-  <component name="RunManager" selected="Python.run">
-    <configuration name="main" type="PythonConfigurationType" factoryName="Python" nameIsGenerated="true">
-      <module name="Guardify-AI" />
-      <option name="ENV_FILES" value="" />
-      <option name="INTERPRETER_OPTIONS" value="" />
-      <option name="PARENT_ENVS" value="true" />
-      <envs>
-        <env name="PYTHONUNBUFFERED" value="1" />
-      </envs>
-      <option name="SDK_HOME" value="" />
-      <option name="SDK_NAME" value="Python 3.12 (Guardify-AI)" />
-      <option name="WORKING_DIRECTORY" value="" />
-      <option name="IS_MODULE_SDK" value="false" />
-      <option name="ADD_CONTENT_ROOTS" value="true" />
-      <option name="ADD_SOURCE_ROOTS" value="true" />
-      <EXTENSION ID="PythonCoverageRunConfigurationExtension" runner="coverage.py" />
-      <option name="SCRIPT_NAME" value="$PROJECT_DIR$/data_science/src/google/main.py" />
-      <option name="PARAMETERS" value="--strategy agentic --export --labels-csv-path &quot;C:\Users\asafl\Desktop\סדנא\bengurion-labels.csv&quot; --max-videos 1" />
-      <option name="SHOW_COMMAND_LINE" value="false" />
-      <option name="EMULATE_TERMINAL" value="false" />
-      <option name="MODULE_MODE" value="false" />
-      <option name="REDIRECT_INPUT" value="false" />
-      <option name="INPUT_FILE" value="" />
-      <method v="2" />
-    </configuration>
-    <configuration name="main2" type="PythonConfigurationType" factoryName="Python" temporary="true">
->>>>>>> a188aedc
-      <module name="Guardify-AI" />
-      <option name="ENV_FILES" value="" />
-      <option name="INTERPRETER_OPTIONS" value="" />
-      <option name="PARENT_ENVS" value="true" />
-      <envs>
-        <env name="PYTHONUNBUFFERED" value="1" />
-      </envs>
-      <option name="SDK_HOME" value="" />
-      <option name="WORKING_DIRECTORY" value="$PROJECT_DIR$/backend" />
-      <option name="IS_MODULE_SDK" value="true" />
-      <option name="ADD_CONTENT_ROOTS" value="true" />
-      <option name="ADD_SOURCE_ROOTS" value="true" />
-      <EXTENSION ID="PythonCoverageRunConfigurationExtension" runner="coverage.py" />
-      <option name="SCRIPT_NAME" value="$PROJECT_DIR$/backend/run.py" />
-      <option name="PARAMETERS" value="" />
-      <option name="SHOW_COMMAND_LINE" value="false" />
-      <option name="EMULATE_TERMINAL" value="false" />
-      <option name="MODULE_MODE" value="false" />
-      <option name="REDIRECT_INPUT" value="false" />
-      <option name="INPUT_FILE" value="" />
-      <method v="2" />
-    </configuration>
-<<<<<<< HEAD
-    <recent_temporary>
-      <list>
-        <item itemvalue="Python.run" />
-=======
-    <configuration name="main_unified" type="PythonConfigurationType" factoryName="Python" nameIsGenerated="true">
-      <module name="Guardify-AI" />
-      <option name="ENV_FILES" value="" />
-      <option name="INTERPRETER_OPTIONS" value="" />
-      <option name="PARENT_ENVS" value="true" />
-      <envs>
-        <env name="PYTHONUNBUFFERED" value="1" />
-      </envs>
-      <option name="SDK_HOME" value="" />
-      <option name="SDK_NAME" value="Python 3.12 (Guardify-AI)" />
-      <option name="WORKING_DIRECTORY" value="" />
-      <option name="IS_MODULE_SDK" value="false" />
-      <option name="ADD_CONTENT_ROOTS" value="true" />
-      <option name="ADD_SOURCE_ROOTS" value="true" />
-      <EXTENSION ID="PythonCoverageRunConfigurationExtension" runner="coverage.py" />
-      <option name="SCRIPT_NAME" value="$PROJECT_DIR$/main_unified.py" />
-      <option name="PARAMETERS" value="--frames data-science/extracted_frames --output data-science/analysis_results" />
-      <option name="SHOW_COMMAND_LINE" value="false" />
-      <option name="EMULATE_TERMINAL" value="false" />
-      <option name="MODULE_MODE" value="false" />
-      <option name="REDIRECT_INPUT" value="false" />
-      <option name="INPUT_FILE" value="" />
-      <method v="2" />
-    </configuration>
     <configuration name="run" type="PythonConfigurationType" factoryName="Python" temporary="true" nameIsGenerated="true">
       <module name="Guardify-AI" />
       <option name="ENV_FILES" value="" />
@@ -174,42 +64,9 @@
       <option name="INPUT_FILE" value="" />
       <method v="2" />
     </configuration>
-    <configuration name="video_recorder" type="PythonConfigurationType" factoryName="Python" temporary="true" nameIsGenerated="true">
-      <module name="Guardify-AI" />
-      <option name="ENV_FILES" value="" />
-      <option name="INTERPRETER_OPTIONS" value="" />
-      <option name="PARENT_ENVS" value="true" />
-      <envs>
-        <env name="PYTHONUNBUFFERED" value="1" />
-      </envs>
-      <option name="SDK_HOME" value="" />
-      <option name="WORKING_DIRECTORY" value="$PROJECT_DIR$/data_science/src" />
-      <option name="IS_MODULE_SDK" value="true" />
-      <option name="ADD_CONTENT_ROOTS" value="true" />
-      <option name="ADD_SOURCE_ROOTS" value="true" />
-      <EXTENSION ID="PythonCoverageRunConfigurationExtension" runner="coverage.py" />
-      <option name="SCRIPT_NAME" value="C:\Users\asafl\PycharmProjects\Guardify-AI\backend\video\video_recorder.py" />
-      <option name="PARAMETERS" value="--camera &quot;Back storage 2&quot; --duration 30" />
-      <option name="SHOW_COMMAND_LINE" value="false" />
-      <option name="EMULATE_TERMINAL" value="false" />
-      <option name="MODULE_MODE" value="false" />
-      <option name="REDIRECT_INPUT" value="false" />
-      <option name="INPUT_FILE" value="" />
-      <method v="2" />
-    </configuration>
-    <list>
-      <item itemvalue="Python.main" />
-      <item itemvalue="Python.main_unified" />
-      <item itemvalue="Python.run" />
-      <item itemvalue="Python.main2" />
-      <item itemvalue="Python.video_recorder" />
-    </list>
     <recent_temporary>
       <list>
         <item itemvalue="Python.run" />
-        <item itemvalue="Python.main2" />
-        <item itemvalue="Python.video_recorder" />
->>>>>>> a188aedc
       </list>
     </recent_temporary>
   </component>
@@ -218,7 +75,8 @@
   </component>
   <component name="VcsManagerConfiguration">
     <MESSAGE value="fixed flask issue" />
-    <option name="LAST_COMMIT_MESSAGE" value="fixed flask issue" />
+    <MESSAGE value="fixed comments" />
+    <option name="LAST_COMMIT_MESSAGE" value="fixed comments" />
   </component>
   <component name="com.intellij.coverage.CoverageDataManagerImpl">
     <SUITE FILE_PATH="coverage/Guardify_AI$video_recorder.coverage" NAME="video_recorder Coverage Results" MODIFIED="1754212551264" SOURCE_PROVIDER="com.intellij.coverage.DefaultCoverageFileProvider" RUNNER="coverage.py" COVERAGE_BY_TEST_ENABLED="true" COVERAGE_TRACING_ENABLED="false" WORKING_DIRECTORY="$PROJECT_DIR$/data_science/src" />
@@ -227,11 +85,7 @@
     <SUITE FILE_PATH="coverage/Guardify_AI$python__m_data_science_src_azure_manager.coverage" NAME="data_science.src.azure.manager Coverage Results" MODIFIED="1746379837733" SOURCE_PROVIDER="com.intellij.coverage.DefaultCoverageFileProvider" RUNNER="coverage.py" COVERAGE_BY_TEST_ENABLED="true" COVERAGE_TRACING_ENABLED="false" WORKING_DIRECTORY="" />
     <SUITE FILE_PATH="coverage/SurveillanceAI$main.coverage" NAME="main Coverage Results" MODIFIED="1736698585531" SOURCE_PROVIDER="com.intellij.coverage.DefaultCoverageFileProvider" RUNNER="coverage.py" COVERAGE_BY_TEST_ENABLED="true" COVERAGE_TRACING_ENABLED="false" WORKING_DIRECTORY="$PROJECT_DIR$/src" />
     <SUITE FILE_PATH="coverage/Guardify_AI$extract_frames.coverage" NAME="extract_frames Coverage Results" MODIFIED="1745741318597" SOURCE_PROVIDER="com.intellij.coverage.DefaultCoverageFileProvider" RUNNER="coverage.py" COVERAGE_BY_TEST_ENABLED="true" COVERAGE_TRACING_ENABLED="false" WORKING_DIRECTORY="$PROJECT_DIR$/data_science/src/azure" />
-<<<<<<< HEAD
-    <SUITE FILE_PATH="coverage/Guardify_AI$run.coverage" NAME="run Coverage Results" MODIFIED="1754739922807" SOURCE_PROVIDER="com.intellij.coverage.DefaultCoverageFileProvider" RUNNER="coverage.py" COVERAGE_BY_TEST_ENABLED="true" COVERAGE_TRACING_ENABLED="false" WORKING_DIRECTORY="$PROJECT_DIR$/backend" />
-=======
-    <SUITE FILE_PATH="coverage/Guardify_AI$run.coverage" NAME="run Coverage Results" MODIFIED="1754579580321" SOURCE_PROVIDER="com.intellij.coverage.DefaultCoverageFileProvider" RUNNER="coverage.py" COVERAGE_BY_TEST_ENABLED="true" COVERAGE_TRACING_ENABLED="false" WORKING_DIRECTORY="$PROJECT_DIR$/backend" />
->>>>>>> a188aedc
+    <SUITE FILE_PATH="coverage/Guardify_AI$run.coverage" NAME="run Coverage Results" MODIFIED="1754740115138" SOURCE_PROVIDER="com.intellij.coverage.DefaultCoverageFileProvider" RUNNER="coverage.py" COVERAGE_BY_TEST_ENABLED="true" COVERAGE_TRACING_ENABLED="false" WORKING_DIRECTORY="$PROJECT_DIR$/backend" />
     <SUITE FILE_PATH="coverage/Guardify_AI$ComputerVisionModel.coverage" NAME="ComputerVisionModel Coverage Results" MODIFIED="1747918916186" SOURCE_PROVIDER="com.intellij.coverage.DefaultCoverageFileProvider" RUNNER="coverage.py" COVERAGE_BY_TEST_ENABLED="true" COVERAGE_TRACING_ENABLED="false" WORKING_DIRECTORY="$PROJECT_DIR$/data_science/src/google" />
     <SUITE FILE_PATH="coverage/Guardify_AI$analyze_shoplifting.coverage" NAME="analyze_shoplifting Coverage Results" MODIFIED="1747920579352" SOURCE_PROVIDER="com.intellij.coverage.DefaultCoverageFileProvider" RUNNER="coverage.py" COVERAGE_BY_TEST_ENABLED="true" COVERAGE_TRACING_ENABLED="false" WORKING_DIRECTORY="" />
     <SUITE FILE_PATH="coverage/Guardify_AI$data_science_src_azure_manager.coverage" NAME="data_science.src.azure.manager Coverage Results" MODIFIED="1746389268325" SOURCE_PROVIDER="com.intellij.coverage.DefaultCoverageFileProvider" RUNNER="coverage.py" COVERAGE_BY_TEST_ENABLED="true" COVERAGE_TRACING_ENABLED="false" WORKING_DIRECTORY="" />
